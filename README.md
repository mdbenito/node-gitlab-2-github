--- conflicted
+++ resolved
@@ -150,7 +150,7 @@
 
 If this is set to true (default) then the migration process will automatically create empty dummy milestones for every 'missing' GitLab milestone (if you deleted a GitLab milestone for example). Those milestones will be closed on Github and they ensure that the milestone ids stay the same on both GitLab and Github.
 
-### useReplacementIssuesForCreationFails
+#### useReplacementIssuesForCreationFails
 
 If this is set to true (default) then the migration process will automatically create so called "replacement-issues" for every issue where the migration fails. This replacement issue will be exactly the same, but the original description will be lost. In the future, the description of the replacement issue will also contain a link to the original issue on GitLab. This way, users who still have access to the GitLab repository can still view its content. However, this is still an open task. (TODO)
 
@@ -182,17 +182,14 @@
 
 Object consisting of `logfile` and `log`. If `log` is set to true, then the merge requests are logged in the specified file and not migrated. Conversely, if `log` is set to false, then the merge requests are migrated to GitHub and not logged. If the source or target branches linked to the merge request have been deleted, the merge request cannot be migrated to a pull request; instead, an issue with a custom "gitlab merge request" tag is created with the full comment history of the merge request.
 
-<<<<<<< HEAD
 ### usermap
 
-Maps the usernames from gitlab to github. If the assinee of the gitlab issue is equal to the one currently logged in github it will also get assigned without a usermap. The Mentions in issues will also be translated to the new github name.
+Maps gitlab user names to github users. This is used to properly set assignees in issues and PRs and to translate mentions in issues.
 
 ### projectmap
 
 This is useful when migrating multiple projects if they are renamed at destination. Provide a map from gitlab names to github names so that any cross-project references (e.g. issues) are not lost.
 
-=======
->>>>>>> 840100f2
 ## Import limit
 
 Because Github has a limit of 5000 Api requests per hour one has to be careful not to go over this limit. I transferred one of my project with it ~ 300 issues with ~ 200 notes. This totals to some 500 objects excluding commits which are imported through githubs importer. I never got under 3800 remaining requests (while testing it two times in one hour).
