--- conflicted
+++ resolved
@@ -26,11 +26,8 @@
     this.gitlabToken = gitlabSettings.token;
     this.gitlabProjectId = gitlabSettings.projectId;
     this.host = gitlabSettings.url ? gitlabSettings.url : 'http://gitlab.com';
-<<<<<<< HEAD
+    this.sessionCookie = gitlabSettings.sessionCookie;
     this.allBranches = null;
-=======
-    this.sessionCookie = gitlabSettings.sessionCookie;
->>>>>>> c4951e55
   }
 
   /**
