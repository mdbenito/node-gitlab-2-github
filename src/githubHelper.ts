--- conflicted
+++ resolved
@@ -2,12 +2,14 @@
 import { GithubSettings } from './settings';
 import * as utils from './utils';
 import { Octokit as GitHubApi, RestEndpointMethodTypes } from '@octokit/rest';
-<<<<<<< HEAD
-import {
-  IssuesListForRepoResponseData,
-  PullsListResponseData,
-} from '@octokit/types';
+import { Endpoints } from '@octokit/types';
 import { GitlabHelper } from './gitlabHelper';
+import { LabelSchema } from '@gitbeaker/core/dist/types/types';
+
+type IssuesListForRepoResponseData =
+  Endpoints['GET /repos/{owner}/{repo}/issues']['response']['data'];
+type PullsListResponseData =
+  Endpoints['GET /repos/{owner}/{repo}/pulls']['response']['data'];
 
 const gitHubLocation = 'https://github.com';
 
@@ -16,22 +18,10 @@
   title: string;
 }
 
-=======
-import { Endpoints } from '@octokit/types';
-import GitlabHelper from './gitlabHelper';
-import { LabelSchema } from '@gitbeaker/core/dist/types/types';
-
-type IssuesListForRepoResponseData =
-  Endpoints['GET /repos/{owner}/{repo}/issues']['response']['data'];
-type PullsListResponseData =
-  Endpoints['GET /repos/{owner}/{repo}/pulls']['response']['data'];
-
-const gitHubLocation = 'https://github.com';
-
 interface CommentImport {
   created_at?: string;
-  body: string
-};
+  body: string;
+}
 
 interface IssueImport {
   title: string;
@@ -46,7 +36,6 @@
 
 export type SimpleLabel = Pick<LabelSchema, 'name' | 'color'>;
 
->>>>>>> 840100f2
 export class GithubHelper {
   githubApi: GitHubApi;
   githubUrl: string;
@@ -199,20 +188,19 @@
 
   // ----------------------------------------------------------------------------
 
-  
   /**
    * Gets a release by tag name
    * @param tag {string} - the tag name to search a release for
-   * @returns 
-   */
-   async getReleaseByTag(tag) {
+   * @returns
+   */
+  async getReleaseByTag(tag) {
     try {
       await utils.sleep(this.delayInMs);
       // get an existing release by tag name in github
       let result = await this.githubApi.repos.getReleaseByTag({
         owner: this.githubOwner,
         repo: this.githubRepo,
-        tag: tag
+        tag: tag,
       });
 
       return result;
@@ -230,10 +218,7 @@
    * @param name {string} - title of the release
    * @param body {string} - description for the release
    */
-   async createRelease(
-    tag_name: string, 
-    name: string,
-    body: string) {
+  async createRelease(tag_name: string, name: string, body: string) {
     try {
       await utils.sleep(this.delayInMs);
       // get an array of GitHub labels for the new repo
@@ -299,10 +284,13 @@
    ******************************** POST METHODS ********************************
    ******************************************************************************
    */
-   userIsCreator(author) {
-    return author && 
-      ((settings.usermap && settings.usermap[author.username] === settings.github.token_owner) ||
-       (author.username === settings.github.token_owner));
+  userIsCreator(author) {
+    return (
+      author &&
+      ((settings.usermap &&
+        settings.usermap[author.username] === settings.github.token_owner) ||
+        author.username === settings.github.token_owner)
+    );
   }
 
   /**
@@ -368,7 +356,7 @@
         return lower !== 'doing' && lower !== 'to do';
       });
       if (settings.conversion.useLowerCaseLabels) {
-        props.labels = props.labels.map((el : string) => el.toLowerCase());
+        props.labels = props.labels.map((el: string) => el.toLowerCase());
       }
     }
 
@@ -388,26 +376,28 @@
     return this.githubApi.issues.create(props);
   }
 
-  /** 
+  /**
    * Uses the preview issue import API to set creation date on issues and comments.
    * Also it does not notify assignees.
-   * 
+   *
    * See https://gist.github.com/jonmagic/5282384165e0f86ef105
    * @param milestones All GitHub milestones
    * @param issue The GitLab issue object
    */
   async importIssueAndComments(milestones, issue) {
-
-    let props : IssueImport = {
+    let props: IssueImport = {
       title: issue.title.trim(),
       body: await this.convertIssuesAndComments(
-        issue.description, issue, !this.userIsCreator(issue.author) || !issue.description),
+        issue.description,
+        issue,
+        !this.userIsCreator(issue.author) || !issue.description
+      ),
       created_at: issue.created_at,
       updated_at: issue.updated_at,
-      closed: issue.state === 'closed'
+      closed: issue.state === 'closed',
     };
 
-    let comments : Array<CommentImport>;
+    let comments: Array<CommentImport>;
 
     //
     // Issue Assignee
@@ -418,7 +408,10 @@
     if (issue.assignee) {
       if (issue.assignee.username === settings.github.username) {
         props.assignee = settings.github.username;
-      } else if (settings.usermap && settings.usermap[issue.assignee.username] ) {
+      } else if (
+        settings.usermap &&
+        settings.usermap[issue.assignee.username]
+      ) {
         props.assignee = settings.usermap[issue.assignee.username];
       } else if (issue.assignee.username === settings.github.token_owner) {
         props.assignee = settings.github.token_owner;
@@ -451,7 +444,7 @@
         return lower !== 'doing' && lower !== 'to do';
       });
       if (settings.conversion.useLowerCaseLabels) {
-        props.labels = props.labels.map((el : string) => el.toLowerCase());
+        props.labels = props.labels.map((el: string) => el.toLowerCase());
       }
     }
 
@@ -467,7 +460,6 @@
 
     // Is this OK? It will just return the argument
     if (settings.debug) return Promise.resolve({ data: issue });
-
 
     //
     // Issue comments
@@ -488,12 +480,12 @@
   }
 
   /**
-   * 
-   * @param notes 
+   *
+   * @param notes
    * @returns Comments ready for requestImportIssue()
    */
   async processNotesIntoComments(notes) {
-    let comments : Array<CommentImport> = [];
+    let comments: Array<CommentImport> = [];
 
     // sort notes in ascending order of when they were created (by id)
     notes = notes.sort((a, b) => a.id - b.id);
@@ -509,52 +501,64 @@
         continue;
       }
 
-      let userIsPoster = (settings.usermap && 
-          settings.usermap[note.author.username] === settings.github.token_owner) ||
-          note.author.username === settings.github.token_owner;
+      let userIsPoster =
+        (settings.usermap &&
+          settings.usermap[note.author.username] ===
+            settings.github.token_owner) ||
+        note.author.username === settings.github.token_owner;
 
       comments.push({
         created_at: note.created_at,
         body: await this.convertIssuesAndComments(
-          note.body, note, !userIsPoster || !note.body)
+          note.body,
+          note,
+          !userIsPoster || !note.body
+        ),
       });
 
       nrOfMigratedNotes++;
     }
     console.log(
-      `\t...Done creating comments (migrated ${nrOfMigratedNotes} comments, skipped ${notes.length - nrOfMigratedNotes} comments)`
+      `\t...Done creating comments (migrated ${nrOfMigratedNotes} comments, skipped ${
+        notes.length - nrOfMigratedNotes
+      } comments)`
     );
     return comments;
   }
   /**
    * Calls the preview API for issue importing
-   * 
+   *
    * @param issue Props for the issue
    * @param comments Comments
    * @returns GitHub issue number or null if import failed
    */
-  async requestImportIssue(issue : IssueImport, comments : Array<CommentImport>) {
+  async requestImportIssue(issue: IssueImport, comments: Array<CommentImport>) {
     // create the GitHub issue from the GitLab issue
     let pending = await this.githubApi.request(
-        `POST /repos/${settings.github.owner}/${settings.github.repo}/import/issues`, 
-        {
-          "issue": issue,
-          "comments": comments
-        });
+      `POST /repos/${settings.github.owner}/${settings.github.repo}/import/issues`,
+      {
+        issue: issue,
+        comments: comments,
+      }
+    );
 
     let result = null;
     while (true) {
       await utils.sleep(this.delayInMs);
       result = await this.githubApi.request(
-        `GET /repos/${settings.github.owner}/${settings.github.repo}/import/issues/${pending.data.id}`);
-      if (result.data.status === "imported" || result.data.status === "failed") {
+        `GET /repos/${settings.github.owner}/${settings.github.repo}/import/issues/${pending.data.id}`
+      );
+      if (
+        result.data.status === 'imported' ||
+        result.data.status === 'failed'
+      ) {
         break;
       }
     }
-    if (result.data.status === "failed") {
-      console.log("\tFAILED: ");
+    if (result.data.status === 'failed') {
+      console.log('\tFAILED: ');
       console.log(result);
-      console.log("\tERRORS:")
+      console.log('\tERRORS:');
       console.log(result.data.errors);
       return null;
     }
@@ -626,7 +630,7 @@
       /^removed ~.* label/i.test(noteBody) ||
       /^mentioned in issue #\d+.*/i.test(noteBody) ||
       // /^marked this issue as related to #\d+/i.test(noteBody) ||
-      /^mentioned in merge request !\d+/i.test(noteBody) ||    
+      /^mentioned in merge request !\d+/i.test(noteBody) ||
       /^changed the description.*/i.test(noteBody) ||
       /^changed title from.*to.*/i.test(noteBody);
 
@@ -761,12 +765,11 @@
    */
   async createPullRequestAndComments(milestones, pullRequest) {
     let githubPullRequestData = await this.createPullRequest(pullRequest);
-    
+
     // createPullRequest() returns an issue number if a PR could not be created and
     // an issue was created instead, and settings.useIssueImportAPI is true. In that
     // case comments were already added and the state is already properly set
-    if (typeof githubPullRequestData === 'number')
-      return;
+    if (typeof githubPullRequestData === 'number') return;
 
     let githubPullRequest = githubPullRequestData.data;
 
@@ -887,7 +890,6 @@
 
     // Failing all else, create an issue with a descriptive title
 
-    
     let mergeStr =
       '_Merges ' +
       pullRequest.source_branch +
@@ -900,40 +902,47 @@
       !this.userIsCreator(pullRequest.author) || !settings.useIssueImportAPI
     );
 
-    if (settings.useIssueImportAPI) {          
-      let props : IssueImport = {
+    if (settings.useIssueImportAPI) {
+      let props: IssueImport = {
         title: pullRequest.title.trim() + ' - [' + pullRequest.state + ']',
         body: bodyConverted,
         created_at: pullRequest.created_at,
         updated_at: pullRequest.updated_at,
-        closed: pullRequest.state === 'merged' || pullRequest.state === 'closed',
-        labels: ['gitlab merge request']
+        closed:
+          pullRequest.state === 'merged' || pullRequest.state === 'closed',
+        labels: ['gitlab merge request'],
       };
 
       if (pullRequest.assignee) {
         if (pullRequest.assignee.username === settings.github.username) {
           props.assignee = settings.github.username;
-        } else if (settings.usermap && settings.usermap[pullRequest.assignee.username] ) {
+        } else if (
+          settings.usermap &&
+          settings.usermap[pullRequest.assignee.username]
+        ) {
           props.assignee = settings.usermap[pullRequest.assignee.username];
-        } else if (pullRequest.assignee.username === settings.github.token_owner) {
+        } else if (
+          pullRequest.assignee.username === settings.github.token_owner
+        ) {
           props.assignee = settings.github.token_owner;
         }
       }
 
       console.log('\tMigrating pull request comments...');
-      let comments : Array<CommentImport> = [];
+      let comments: Array<CommentImport> = [];
 
       if (!pullRequest.iid) {
         console.log(
           '\t...this is a placeholder for a deleted GitLab merge request, no comments are created.'
         );
       } else {
-        let notes = await this.gitlabHelper.getAllMergeRequestNotes(pullRequest.iid);
-        comments = await this.processNotesIntoComments(notes);  
+        let notes = await this.gitlabHelper.getAllMergeRequestNotes(
+          pullRequest.iid
+        );
+        comments = await this.processNotesIntoComments(notes);
       }
 
       return this.requestImportIssue(props, comments);
-
     } else {
       let props = {
         owner: this.githubOwner,
@@ -1130,7 +1139,7 @@
   // TODO fix unexpected type coercion risk
   /**
    * Converts issue body and issue comments from GitLab to GitHub. That means:
-   * - (optionally) add a line at the beginning indicating which original user 
+   * - (optionally) add a line at the beginning indicating which original user
    *   created the issue or the comment and when - because the GitHub API creates
    *   everything as the API user (use useIssueImportAPI: true in settings to use
    *   the issue import preview API instead which allows setting the date)
@@ -1140,23 +1149,27 @@
    * @param add_line Set to true to add the line with author and creation date
    */
 
-  async convertIssuesAndComments(str: string, item: any, add_line: boolean = true) {
+  async convertIssuesAndComments(
+    str: string,
+    item: any,
+    add_line: boolean = true
+  ) {
     const repoLink = `${this.githubUrl}/${this.githubOwner}/${this.githubRepo}`;
     if (
       (!settings.usermap || Object.keys(settings.usermap).length === 0) &&
       (!settings.projectmap || Object.keys(settings.projectmap).length === 0)
     ) {
       return add_line
-          ? GithubHelper.addMigrationLine(str, item, repoLink) 
-          : str;
+        ? GithubHelper.addMigrationLine(str, item, repoLink)
+        : str;
     } else {
       // - Replace userids as defined in settings.usermap.
       //   They all start with '@' in the issues but we have them without in usermap
       // - Replace cross-project issue references. They are matched on org/project# so 'matched' ends with '#'
       //   They all have a '#' right after the project name in the issues but we have them without in projectmap
       let strWithMigLine = add_line
-          ? GithubHelper.addMigrationLine(str, item, repoLink) 
-          : str;
+        ? GithubHelper.addMigrationLine(str, item, repoLink)
+        : str;
 
       strWithMigLine = strWithMigLine.replace(
         this.userProjectRegex,
@@ -1199,7 +1212,7 @@
       return str;
     }
 
-    const dateformatOptions : Intl.DateTimeFormatOptions = {
+    const dateformatOptions: Intl.DateTimeFormatOptions = {
       month: 'short',
       day: 'numeric',
       year: 'numeric',
