import settings from '../settings';
import { GithubSettings } from './settings';
import * as utils from './utils';
import { Octokit as GitHubApi, RestEndpointMethodTypes } from '@octokit/rest';
import { Endpoints } from '@octokit/types';
import GitlabHelper from './gitlabHelper';
import { LabelSchema } from '@gitbeaker/core/dist/types/types';

type IssuesListForRepoResponseData =
  Endpoints['GET /repos/{owner}/{repo}/issues']['response']['data'];
type PullsListResponseData =
  Endpoints['GET /repos/{owner}/{repo}/pulls']['response']['data'];

const gitHubLocation = 'https://github.com';

<<<<<<< HEAD
interface CommentImport {
  created_at?: string;
  body: string
};

interface IssueImport {
  title: string;
  body: string;
  created_at: string;
  closed: boolean;
  assignee?: string;
  updated_at?: string;
  milestone?: number;
  labels?: Array<string>;
}

export default class GithubHelper {
=======
export type SimpleLabel = Pick<LabelSchema, 'name' | 'color'>;

export class GithubHelper {
>>>>>>> ed6afeb6
  githubApi: GitHubApi;
  githubUrl: string;
  githubOwner: string;
  githubToken: string;
  githubRepo: string;
  githubTimeout?: number;
  gitlabHelper: GitlabHelper;
  userProjectRegex: RegExp;
  repoId?: number;
  delayInMs: number;
  useIssuesForAllMergeRequests: boolean;

  constructor(
    githubApi: GitHubApi,
    githubSettings: GithubSettings,
    gitlabHelper: GitlabHelper,
    useIssuesForAllMergeRequests: boolean
  ) {
    this.githubApi = githubApi;
    this.githubUrl = githubSettings.baseUrl
      ? githubSettings.baseUrl
      : gitHubLocation;
    this.githubOwner = githubSettings.owner;
    this.githubToken = githubSettings.token;
    this.githubRepo = githubSettings.repo;
    this.githubTimeout = githubSettings.timeout;
    this.gitlabHelper = gitlabHelper;
    // regex for converting user from GitLab to GitHub
    this.userProjectRegex = utils.generateUserProjectRegex();
    this.delayInMs = 2000;
    this.useIssuesForAllMergeRequests = useIssuesForAllMergeRequests;
  }

  /*
   ******************************************************************************
   ******************************** GET METHODS *********************************
   ******************************************************************************
   */

  /**
   * Store the new repo id
   */
  async registerRepoId() {
    try {
      await utils.sleep(this.delayInMs);
      // get an array of GitHub milestones for the new repo
      let result = await this.githubApi.repos.get({
        owner: this.githubOwner,
        repo: this.githubRepo,
      });

      this.repoId = result.data.id;
    } catch (err) {
      console.error('Could not access GitHub repo');
      console.error(err);
      process.exit(1);
    }
  }

  // ----------------------------------------------------------------------------

  /**
   * Get a list of all GitHub milestones currently in new repo
   */
  async getAllGithubMilestones() {
    try {
      await utils.sleep(this.delayInMs);
      // get an array of GitHub milestones for the new repo
      let result = await this.githubApi.issues.listMilestones({
        owner: this.githubOwner,
        repo: this.githubRepo,
        state: 'all',
      });

      // extract the milestone number and title and put into a new array
      const milestones = result.data.map(x => ({
        number: x.number,
        title: x.title,
      }));

      return milestones;
    } catch (err) {
      console.error('Could not access all GitHub milestones');
      console.error(err);
      process.exit(1);
    }
  }

  // ----------------------------------------------------------------------------

  /**
   * Get a list of all the current GitHub issues.
   * This uses a while loop to make sure that each page of issues is received.
   */
  async getAllGithubIssues() {
    let allIssues: IssuesListForRepoResponseData = [];
    let page = 1;
    const perPage = 100;

    while (true) {
      await utils.sleep(this.delayInMs);
      // get a paginated list of issues
      const issues = await this.githubApi.issues.listForRepo({
        owner: this.githubOwner,
        repo: this.githubRepo,
        state: 'all',
        per_page: perPage,
        page: page,
      });

      // if this page has zero issues then we are done!
      if (issues.data.length === 0) break;

      // join this list of issues with the master list
      allIssues = allIssues.concat(issues.data);

      // if there are strictly less issues on this page than the maximum number per page
      // then we can be sure that this is all the issues. No use querying again.
      if (issues.data.length < perPage) break;

      // query for the next page of issues next iteration
      page++;
    }

    return allIssues;
  }

  // ----------------------------------------------------------------------------

  /**
   * Get a list of all GitHub label names currently in new repo
   */
  async getAllGithubLabelNames() {
    try {
      await utils.sleep(this.delayInMs);
      // get an array of GitHub labels for the new repo
      let result = await this.githubApi.issues.listLabelsForRepo({
        owner: this.githubOwner,
        repo: this.githubRepo,
      });

      // extract the label name and put into a new array
      let labels = result.data.map(x => x.name);

      return labels;
    } catch (err) {
      console.error('Could not access all GitHub label names');
      console.error(err);
      process.exit(1);
    }
  }

  // ----------------------------------------------------------------------------

  /**
   * Get a list of all the current GitHub pull requests.
   * This uses a while loop to make sure that each page of issues is received.
   */
  async getAllGithubPullRequests() {
    let allPullRequests: PullsListResponseData = [];
    let page = 1;
    const perPage = 100;

    while (true) {
      await utils.sleep(this.delayInMs);
      // get a paginated list of pull requests
      const pullRequests = await this.githubApi.pulls.list({
        owner: this.githubOwner,
        repo: this.githubRepo,
        state: 'all',
        per_page: perPage,
        page: page,
      });

      // if this page has zero PRs then we are done!
      if (pullRequests.data.length === 0) break;

      // join this list of PRs with the master list
      allPullRequests = allPullRequests.concat(pullRequests.data);

      // if there are strictly less PRs on this page than the maximum number per page
      // then we can be sure that this is all the PRs. No use querying again.
      if (pullRequests.data.length < perPage) break;

      // query for the next page of PRs next iteration
      page++;
    }

    return allPullRequests;
  }

  // ----------------------------------------------------------------------------

  /*
   ******************************************************************************
   ******************************** POST METHODS ********************************
   ******************************************************************************
   */
   userIsCreator(author) {
    return author && 
      ((settings.usermap && settings.usermap[author.username] === settings.github.token_owner) ||
       (author.username === settings.github.token_owner));
  }

  /**
   * TODO description
   * @param milestones All GitHub milestones
   * @param issue The GitLab issue object
   */
  async createIssue(milestones, issue) {
    let bodyConverted = await this.convertIssuesAndComments(
      issue.description,
      issue
    );

    let props: RestEndpointMethodTypes['issues']['create']['parameters'] = {
      owner: this.githubOwner,
      repo: this.githubRepo,
      title: issue.title.trim(),
      body: bodyConverted,
    };

    //
    // Issue Assignee
    //

    // If the GitLab issue has an assignee, make sure to carry it over -- but only
    // if the username is a valid GitHub username.
    if (issue.assignee) {
      props.assignees = [];
      if (issue.assignee.username === settings.github.username) {
        props.assignees.push(settings.github.username);
      } else if (
        settings.usermap &&
        settings.usermap[issue.assignee.username]
      ) {
        // get GitHub username name from settings
        props.assignees.push(settings.usermap[issue.assignee.username]);
      }
    }

    //
    // Issue Milestone
    //

    // if the GitLab issue has an associated milestone, make sure to attach it.
    if (issue.milestone) {
      let milestone = milestones.find(m => m.title === issue.milestone.title);
      if (milestone) {
        props.milestone = milestone.number;
      }
    }

    //
    // Issue Labels
    //

    // make sure to add any labels that existed in GitLab
    if (issue.labels) {
      props.labels = issue.labels.filter(l => {
        if (issue.state !== 'closed') return true;

        let lower = l.toLowerCase();
        // ignore any labels that should have been removed when the issue was closed
        return lower !== 'doing' && lower !== 'to do';
      });
      if (settings.conversion.useLowerCaseLabels) {
        props.labels = props.labels.map((el : string) => el.toLowerCase());
      }
    }

    //
    // Issue Attachments
    //

    // if the issue contains a url that contains "/uploads/", it is likely to
    // have an attachment. Therefore, add the "has attachment" label.
    if (props.body && props.body.indexOf('/uploads/') > -1 && !settings.s3) {
      props.labels.push('has attachment');
    }
    await utils.sleep(this.delayInMs);

    if (settings.debug) return Promise.resolve({ data: issue });
    // create the GitHub issue from the GitLab issue
    return this.githubApi.issues.create(props);
  }

  /** 
   * Uses the preview issue import API to set creation date on issues and comments.
   * Also it does not notify assignees.
   * 
   * See https://gist.github.com/jonmagic/5282384165e0f86ef105
   * @param milestones All GitHub milestones
   * @param issue The GitLab issue object
   */
  async importIssueAndComments(milestones, issue) {

    let props : IssueImport = {
      title: issue.title.trim(),
      body: await this.convertIssuesAndComments(
        issue.description, issue, !this.userIsCreator(issue.author) || !issue.description),
      created_at: issue.created_at,
      updated_at: issue.updated_at,
      closed: issue.state === 'closed'
    };

    let comments : Array<CommentImport>;

    //
    // Issue Assignee
    //

    // If the GitLab issue has an assignee, make sure to carry it over -- but only
    // if the username is a valid GitHub username.
    if (issue.assignee) {
      if (issue.assignee.username === settings.github.username) {
        props.assignee = settings.github.username;
      } else if (settings.usermap && settings.usermap[issue.assignee.username] ) {
        props.assignee = settings.usermap[issue.assignee.username];
      } else if (issue.assignee.username === settings.github.token_owner) {
        props.assignee = settings.github.token_owner;
      }
    }

    //
    // Issue Milestone
    //

    // if the GitLab issue has an associated milestone, make sure to attach it.
    if (issue.milestone) {
      let milestone = milestones.find(m => m.title === issue.milestone.title);
      if (milestone) {
        props.milestone = milestone.number;
      }
    }

    //
    // Issue Labels
    //

    // make sure to add any labels that existed in GitLab
    if (issue.labels) {
      props.labels = issue.labels.filter(l => {
        if (issue.state !== 'closed') return true;

        let lower = l.toLowerCase();
        // ignore any labels that should have been removed when the issue was closed
        return lower !== 'doing' && lower !== 'to do';
      });
      if (settings.conversion.useLowerCaseLabels) {
        props.labels = props.labels.map((el : string) => el.toLowerCase());
      }
    }

    //
    // Issue Attachments
    //

    // if the issue contains a url that contains "/uploads/", it is likely to
    // have an attachment. Therefore, add the "has attachment" label.
    if (props.body && props.body.indexOf('/uploads/') > -1 && !settings.s3) {
      props.labels.push('has attachment');
    }

    // Is this OK? It will just return the argument
    if (settings.debug) return Promise.resolve({ data: issue });


    //
    // Issue comments
    //

    console.log('\tMigrating issue comments...');

    if (issue.isPlaceholder) {
      console.log(
        '\t...this is a placeholder issue, no comments are migrated.'
      );
    } else {
      let notes = await this.gitlabHelper.getIssueNotes(issue.iid);
      comments = await this.processNotesIntoComments(notes);
    }

    return this.requestImportIssue(props, comments);
  }

  /**
   * 
   * @param notes 
   * @returns Comments ready for requestImportIssue()
   */
  async processNotesIntoComments(notes) {
    let comments : Array<CommentImport> = [];

    // sort notes in ascending order of when they were created (by id)
    notes = notes.sort((a, b) => a.id - b.id);

    if (notes.length === 0) {
      console.log(`\t...no comments available, nothing to migrate.`);
      return [];
    }

    let nrOfMigratedNotes = 0;
    for (let note of notes) {
      if (this.checkIfNoteCanBeSkipped(note.body)) {
        continue;
      }

      let userIsPoster = (settings.usermap && 
          settings.usermap[note.author.username] === settings.github.token_owner) ||
          note.author.username === settings.github.token_owner;

      comments.push({
        created_at: note.created_at,
        body: await this.convertIssuesAndComments(
          note.body, note, !userIsPoster || !note.body)
      });

      nrOfMigratedNotes++;
    }
    console.log(
      `\t...Done creating comments (migrated ${nrOfMigratedNotes} comments, skipped ${notes.length - nrOfMigratedNotes} comments)`
    );
    return comments;
  }
  /**
   * Calls the preview API for issue importing
   * 
   * @param issue Props for the issue
   * @param comments Comments
   * @returns GitHub issue number or null if import failed
   */
  async requestImportIssue(issue : IssueImport, comments : Array<CommentImport>) {
    // create the GitHub issue from the GitLab issue
    let pending = await this.githubApi.request(
        `POST /repos/${settings.github.owner}/${settings.github.repo}/import/issues`, 
        {
          "issue": issue,
          "comments": comments
        });

    let result = null;
    while (true) {
      await utils.sleep(this.delayInMs);
      result = await this.githubApi.request(
        `GET /repos/${settings.github.owner}/${settings.github.repo}/import/issues/${pending.data.id}`);
      if (result.data.status === "imported" || result.data.status === "failed") {
        break;
      }
    }
    if (result.data.status === "failed") {
      console.log("\tFAILED: ");
      console.log(result);
      console.log("\tERRORS:")
      console.log(result.data.errors);
      return null;
    }

    let issue_number = result.data.issue_url.split('/').splice(-1)[0];
    return issue_number;
  }

  // ----------------------------------------------------------------------------

  /**
   * TODO description
   */
  async createIssueComments(githubIssue, issue) {
    console.log('\tMigrating issue comments...');

    // retrieve any notes/comments associated with this issue
    if (issue.isPlaceholder) {
      console.log(
        '\t...this is a placeholder issue, no comments are migrated.'
      );
      return;
    }

    let notes = await this.gitlabHelper.getIssueNotes(issue.iid);

    // if there are no notes, then there is nothing to do!
    if (notes.length === 0) {
      console.log(`\t...no issue comments available, nothing to migrate.`);
      return;
    }

    // sort notes in ascending order of when they were created (by id)
    notes = notes.sort((a, b) => a.id - b.id);

    let nrOfMigratedNotes = 0;
    for (let note of notes) {
      const gotMigrated = await this.processNote(note, githubIssue);
      if (gotMigrated) {
        nrOfMigratedNotes++;
      }
    }

    console.log(
      `\t...Done creating issue comments (migrated ${nrOfMigratedNotes} comments, skipped ${
        notes.length - nrOfMigratedNotes
      } comments)`
    );
  }

  // ----------------------------------------------------------------------------

  /**
   * This function checks if a note needs to be processed or if it can be skipped.
   * A note can be skipped if it contains predefined terms (like 'Status changed to...')
   * or if it contains any value from settings.skipMatchingComments ->
   * Note that this is case insensitive!
   *
   */
  checkIfNoteCanBeSkipped(noteBody) {
    const stateChange =
      (/Status changed to .*/i.test(noteBody) &&
        !/Status changed to closed by commit.*/i.test(noteBody)) ||
      /changed milestone to .*/i.test(noteBody) ||
      /Milestone changed to .*/i.test(noteBody) ||
      /Reassigned to /i.test(noteBody) ||
      /added .* labels/i.test(noteBody) ||
      /Added ~.* label/i.test(noteBody) ||
      /removed ~.* label/i.test(noteBody) ||
      /mentioned in issue.*/i.test(noteBody);

    const matchingComment = settings.skipMatchingComments.reduce(
      (a, b) => a || new RegExp(b, 'i').test(noteBody),
      false
    );

    return stateChange || matchingComment;
  }

  // ----------------------------------------------------------------------------

  /*
   * Processes the current note.
   * This means, it either creates a comment in the github issue, or it gets skipped.
   * Return false when it got skipped, otherwise true.
   */
  async processNote(note, githubIssue) {
    if (this.checkIfNoteCanBeSkipped(note.body)) {
      // note will be skipped
      return false;
    } else {
      let bodyConverted = await this.convertIssuesAndComments(note.body, note);

      await utils.sleep(this.delayInMs);

      if (settings.debug) {
        return true;
      }

      await this.githubApi.issues
        .createComment({
          owner: this.githubOwner,
          repo: this.githubRepo,
          issue_number: githubIssue.number,
          body: bodyConverted,
        })
        .catch(x => {
          console.error('could not create GitHub issue comment!');
          console.error(x);
          process.exit(1);
        });
      return true;
    }
  }

  // ----------------------------------------------------------------------------

  /**
   * Update the issue state (i.e., closed or open).
   */
  async updateIssueState(githubIssue, issue) {
    // default state is open so we don't have to update if the issue is closed.
    if (issue.state !== 'closed' || githubIssue.state === 'closed') return;

    let props: RestEndpointMethodTypes['issues']['update']['parameters'] = {
      owner: this.githubOwner,
      repo: this.githubRepo,
      issue_number: githubIssue.number,
      state: issue.state,
    };

    await utils.sleep(this.delayInMs);

    if (settings.debug) {
      return Promise.resolve();
    }
    // make the state update
    return await this.githubApi.issues.update(props);
  }

  // ----------------------------------------------------------------------------

  /**
   * Create a GitHub milestone from a GitLab milestone
   */
  async createMilestone(milestone) {
    // convert from GitLab to GitHub
    let githubMilestone: RestEndpointMethodTypes['issues']['createMilestone']['parameters'] =
      {
        owner: this.githubOwner,
        repo: this.githubRepo,
        title: milestone.title,
        description: milestone.description,
        state: milestone.state === 'active' ? 'open' : 'closed',
      };

    if (milestone.due_date) {
      githubMilestone.due_on = milestone.due_date + 'T00:00:00Z';
    }

    await utils.sleep(this.delayInMs);

    if (settings.debug) return Promise.resolve();
    // create the GitHub milestone
    return await this.githubApi.issues.createMilestone(githubMilestone);
  }

  // ----------------------------------------------------------------------------

  /**
   * Create a GitHub label from a GitLab label
   */
  async createLabel(label: SimpleLabel) {
    // convert from GitLab to GitHub
    let githubLabel = {
      owner: this.githubOwner,
      repo: this.githubRepo,
      name: label.name,
      color: label.color.substr(1), // remove leading "#" because gitlab returns it but github wants the color without it
    };

    await utils.sleep(this.delayInMs);

    if (settings.debug) return Promise.resolve();
    // create the GitHub label
    return await this.githubApi.issues.createLabel(githubLabel);
  }

  // ----------------------------------------------------------------------------

  /**
   * Create a pull request, set its data, and set its comments
   * @param milestones a list of the milestones that exist in the GitHub repository
   * @param pullRequest the GitLab pull request that we want to migrate
   * @returns {Promise<void>}
   */
  async createPullRequestAndComments(milestones, pullRequest) {
    let githubPullRequestData = await this.createPullRequest(pullRequest);
    
    // createPullRequest() returns an issue number if a PR could not be created and
    // an issue was created instead, and settings.useIssueImportAPI is true. In that
    // case comments were already added and the state is already properly set
    if (typeof githubPullRequestData === 'number')
      return;

    let githubPullRequest = githubPullRequestData.data;

    // data is set to null if one of the branches does not exist and the pull request cannot be created
    if (githubPullRequest) {
      // Add milestones, labels, and other attributes from the Issues API
      await this.updatePullRequestData(
        githubPullRequest,
        pullRequest,
        milestones
      );

      // add any comments/nodes associated with this pull request
      await this.createPullRequestComments(githubPullRequest, pullRequest);

      // Make sure to close the GitHub pull request if it is closed or merged in GitLab
      await this.updatePullRequestState(githubPullRequest, pullRequest);
    }
  }

  // ----------------------------------------------------------------------------

  /**
   * Create a pull request. A pull request can only be created if both the target and source branches exist on the GitHub
   * repository. In many cases, the source branch is deleted when the merge occurs, and the merge request may not be able
   * to be migrated. In this case, an issue is created instead with a 'gitlab merge request' label.
   * @param pullRequest the GitLab pull request object that we want to duplicate
   * @returns {Promise<Promise<{data: null}>|Promise<Github.Response<Github.PullsCreateResponse>>|Promise<{data: *}>>}
   */
  async createPullRequest(pullRequest) {
    let canCreate = !this.useIssuesForAllMergeRequests;

    if (canCreate) {
      // Check to see if the target branch exists in GitHub - if it does not exist, we cannot create a pull request
      try {
        await this.githubApi.repos.getBranch({
          owner: this.githubOwner,
          repo: this.githubRepo,
          branch: pullRequest.target_branch,
        });
      } catch (err) {
        let gitlabBranches = await this.gitlabHelper.getAllBranches();
        if (gitlabBranches.find(m => m.name === pullRequest.target_branch)) {
          // Need to move that branch over to GitHub!
          console.error(
            `The '${pullRequest.target_branch}' branch exists on GitLab but has not been migrated to GitHub. Please migrate the branch before migrating pull request #${pullRequest.iid}.`
          );
          return Promise.resolve({ data: null });
        } else {
          console.error(
            `Merge request ${pullRequest.iid} (target branch '${pullRequest.target_branch}' does not exist => cannot migrate pull request, creating an issue instead.`
          );
          canCreate = false;
        }
      }
    }

    if (canCreate) {
      // Check to see if the source branch exists in GitHub - if it does not exist, we cannot create a pull request
      try {
        await this.githubApi.repos.getBranch({
          owner: this.githubOwner,
          repo: this.githubRepo,
          branch: pullRequest.source_branch,
        });
      } catch (err) {
        let gitlabBranches = await this.gitlabHelper.getAllBranches();
        if (gitlabBranches.find(m => m.name === pullRequest.source_branch)) {
          // Need to move that branch over to GitHub!
          console.error(
            `The '${pullRequest.source_branch}' branch exists on GitLab but has not been migrated to GitHub. Please migrate the branch before migrating pull request #${pullRequest.iid}.`
          );
          return Promise.resolve({ data: null });
        } else {
          console.error(
            `Pull request #${pullRequest.iid} (source branch '${pullRequest.source_branch}' does not exist => cannot migrate pull request, creating an issue instead.`
          );
          canCreate = false;
        }
      }
    }

    if (settings.debug) return Promise.resolve({ data: pullRequest });

    if (canCreate) {
      let bodyConverted = await this.convertIssuesAndComments(
        pullRequest.description,
        pullRequest
      );

      // GitHub API Documentation to create a pull request: https://developer.github.com/v3/pulls/#create-a-pull-request
      let props = {
        owner: this.githubOwner,
        repo: this.githubRepo,
        title: pullRequest.title.trim(),
        body: bodyConverted,
        head: pullRequest.source_branch,
        base: pullRequest.target_branch,
      };

      await utils.sleep(this.delayInMs);

      try {
        // try to create the GitHub pull request from the GitLab issue
        await this.githubApi.pulls.create(props);
        return Promise.resolve({ data: null }); // need to return null promise for parent to wait on
      } catch (err) {
        if (err.status === 422) {
          console.error(
            `Pull request #${pullRequest.iid} - attempt to create has failed, assume '${pullRequest.source_branch}' has already been merged => cannot migrate pull request, creating an issue instead.`
          );
          // fall through to next section
        } else {
          throw err;
        }
      }
    }

    // Failing all else, create an issue with a descriptive title

    
    let mergeStr =
      '_Merges ' +
      pullRequest.source_branch +
      ' -> ' +
      pullRequest.target_branch +
      '_\n\n';
    let bodyConverted = await this.convertIssuesAndComments(
      mergeStr + pullRequest.description,
      pullRequest,
      !this.userIsCreator(pullRequest.author) || !settings.useIssueImportAPI
    );

    if (settings.useIssueImportAPI) {          
      let props : IssueImport = {
        title: pullRequest.title.trim() + ' - [' + pullRequest.state + ']',
        body: bodyConverted,
        created_at: pullRequest.created_at,
        updated_at: pullRequest.updated_at,
        closed: pullRequest.state === 'merged' || pullRequest.state === 'closed',
        labels: ['gitlab merge request']
      };

      if (pullRequest.assignee) {
        if (pullRequest.assignee.username === settings.github.username) {
          props.assignee = settings.github.username;
        } else if (settings.usermap && settings.usermap[pullRequest.assignee.username] ) {
          props.assignee = settings.usermap[pullRequest.assignee.username];
        } else if (pullRequest.assignee.username === settings.github.token_owner) {
          props.assignee = settings.github.token_owner;
        }
      }

      console.log('\tMigrating pull request comments...');
      let comments : Array<CommentImport> = [];

      if (!pullRequest.iid) {
        console.log(
          '\t...this is a placeholder for a deleted GitLab merge request, no comments are created.'
        );
      } else {
        let notes = await this.gitlabHelper.getAllMergeRequestNotes(pullRequest.iid);
        comments = await this.processNotesIntoComments(notes);  
      }

      return this.requestImportIssue(props, comments);

    } else {
      let props = {
        owner: this.githubOwner,
        repo: this.githubRepo,
        title: pullRequest.title.trim() + ' - [' + pullRequest.state + ']',
        body: bodyConverted,
      };

      // Add a label to indicate the issue is a merge request
      pullRequest.labels.push('gitlab merge request');

      return this.githubApi.issues.create(props);
    }
  }

  // ----------------------------------------------------------------------------

  /**
   * Create comments for the pull request
   * @param githubPullRequest the GitHub pull request object
   * @param pullRequest the GitLab pull request object
   * @returns {Promise<void>}
   */
  async createPullRequestComments(githubPullRequest, pullRequest) {
    console.log('\tMigrating pull request comments...');

    if (!pullRequest.iid) {
      console.log(
        '\t...this is a placeholder for a deleted GitLab merge request, no comments are created.'
      );
      return Promise.resolve();
    }

    let notes = await this.gitlabHelper.getAllMergeRequestNotes(
      pullRequest.iid
    );

    // if there are no notes, then there is nothing to do!
    if (notes.length === 0) {
      console.log(
        `\t...no pull request comments available, nothing to migrate.`
      );
      return;
    }

    // Sort notes in ascending order of when they were created (by id)
    notes = notes.sort((a, b) => a.id - b.id);

    let nrOfMigratedNotes = 0;
    for (let note of notes) {
      const gotMigrated = await this.processNote(note, githubPullRequest);
      if (gotMigrated) {
        nrOfMigratedNotes++;
      }
    }

    console.log(
      `\t...Done creating pull request comments (migrated ${nrOfMigratedNotes} pull request comments, skipped ${
        notes.length - nrOfMigratedNotes
      } pull request comments)`
    );
  }

  // ----------------------------------------------------------------------------

  /**
   * Update the pull request data. The GitHub Pull Request API does not supply mechanisms to set the milestone, assignee,
   * or labels; these data are set via the Issues API in this function
   * @param githubPullRequest the GitHub pull request object
   * @param pullRequest the GitLab pull request object
   * @param milestones a list of Milestones that exist in the GitHub repo
   * @returns {Promise<Github.Response<Github.IssuesUpdateResponse>>}
   */
  async updatePullRequestData(githubPullRequest, pullRequest, milestones) {
    let props: RestEndpointMethodTypes['issues']['update']['parameters'] = {
      owner: this.githubOwner,
      repo: this.githubRepo,
      issue_number: githubPullRequest.number || githubPullRequest.iid,
    };

    //
    // Pull Request Assignee
    //

    // If the GitLab merge request has an assignee, make sure to carry it over --
    // but only if the username is a valid GitHub username
    if (pullRequest.assignee) {
      props.assignees = [];
      if (pullRequest.assignee.username === settings.github.username) {
        props.assignees.push(settings.github.username);
      } else if (
        settings.usermap &&
        settings.usermap[pullRequest.assignee.username]
      ) {
        // Get GitHub username from settings
        props.assignees.push(settings.usermap[pullRequest.assignee.username]);
      }
    }

    //
    // Pull Request Milestone
    //

    // if the GitLab merge request has an associated milestone, make sure to attach it
    if (pullRequest.milestone) {
      let milestone = milestones.find(
        m => m.title === pullRequest.milestone.title
      );
      if (milestone) {
        props.milestone = milestone.number;
      }
    }

    //
    // Merge Request Labels
    //

    // make sure to add any labels that existed in GitLab
    if (pullRequest.labels) {
      props.labels = pullRequest.labels.filter(l => {
        if (pullRequest.state !== 'closed') return true;

        let lower = l.toLowerCase();
        // ignore any labels that should have been removed when the issue was closed
        return lower !== 'doing' && lower !== 'to do';
      });
    }

    return await this.githubApi.issues.update(props);
  }

  // ----------------------------------------------------------------------------

  /**
   * Update the pull request state
   * @param githubPullRequest GitHub pull request object
   * @param pullRequest GitLab pull request object
   * @returns {Promise<Promise<Github.AnyResponse>|Github.Response<Github.PullsUpdateResponse>|Promise<void>>}
   */
  async updatePullRequestState(githubPullRequest, pullRequest) {
    if (
      pullRequest.state === 'merged' &&
      githubPullRequest.state !== 'closed' &&
      !settings.debug
    ) {
      // Merging the pull request adds new commits to the tree; to avoid that, just close the merge requests
      pullRequest.state = 'closed';
    }

    // Default state is open so we don't have to update if the request is closed
    if (pullRequest.state !== 'closed' || githubPullRequest.state === 'closed')
      return;

    let props: RestEndpointMethodTypes['issues']['update']['parameters'] = {
      owner: this.githubOwner,
      repo: this.githubRepo,
      issue_number: githubPullRequest.number,
      state: pullRequest.state,
    };

    await utils.sleep(this.delayInMs);

    if (settings.debug) {
      return Promise.resolve();
    }

    // Use the Issues API; all pull requests are issues, and we're not modifying any pull request-sepecific fields. This
    // then works for merge requests that cannot be created and are migrated as issues.
    return await this.githubApi.issues.update(props);
  }

  // ----------------------------------------------------------------------------

  /**
   * Creates issues extracting commments from gitlab notes
   * @param milestones GitHub milestones
   * @param issue GitLab issue
   */
  async createIssueAndComments(milestones, issue) {
    if (settings.useIssueImportAPI) {
      await this.importIssueAndComments(milestones, issue);
    } else {
      const githubIssueData = await this.createIssue(milestones, issue);
      const githubIssue = githubIssueData.data;
      // add any comments/notes associated with this issue
      await this.createIssueComments(githubIssue, issue);
      // make sure to close the GitHub issue if it is closed in GitLab
      await this.updateIssueState(githubIssue, issue);
    }
  }

  // ----------------------------------------------------------------------------

  // TODO fix unexpected type coercion risk
  /**
   * Converts issue body and issue comments from GitLab to GitHub. That means:
   * - (optionally) add a line at the beginning indicating which original user 
   *   created the issue or the comment and when - because the GitHub API creates
   *   everything as the API user (use useIssueImportAPI: true in settings to use
   *   the issue import preview API instead which allows setting the date)
   * - Change username from GitLab to GitHub in "mentions" (@username)
   * @param str Body of the GitLab note
   * @param item GitLab note
   * @param add_line Set to true to add the line with author and creation date
   */

  async convertIssuesAndComments(str: string, item: any, add_line: boolean = true) {
    const repoLink = `${this.githubUrl}/${this.githubOwner}/${this.githubRepo}`;
    if (
      (!settings.usermap || Object.keys(settings.usermap).length === 0) &&
      (!settings.projectmap || Object.keys(settings.projectmap).length === 0)
    ) {
      return add_line
          ? GithubHelper.addMigrationLine(str, item, repoLink) 
          : str;
    } else {
      // - Replace userids as defined in settings.usermap.
      //   They all start with '@' in the issues but we have them without in usermap
      // - Replace cross-project issue references. They are matched on org/project# so 'matched' ends with '#'
      //   They all have a '#' right after the project name in the issues but we have them without in projectmap
      let strWithMigLine = add_line
          ? GithubHelper.addMigrationLine(str, item, repoLink) 
          : str;

      strWithMigLine = strWithMigLine.replace(
        this.userProjectRegex,
        matched => {
          if (matched.startsWith('@')) {
            // this is a userid
            return '@' + settings.usermap[matched.substr(1)];
          } else if (matched.endsWith('#')) {
            // this is a cross-project issue reference
            return (
              settings.projectmap[matched.substring(0, matched.length - 1)] +
              '#'
            );
          } else {
            // something went wrong, do nothing
            return matched;
          }
        }
      );

      strWithMigLine = await utils.migrateAttachments(
        strWithMigLine,
        this.repoId,
        settings.s3,
        this.gitlabHelper
      );

      return strWithMigLine;
    }
  }

  // ----------------------------------------------------------------------------

  /**
   * Adds a line of text at the beginning of a comment that indicates who, when
   * and from GitLab.
   */
  static addMigrationLine(str: string, item: any, repoLink: string): string {
    if (!item || !item.author || !item.author.username || !item.created_at) {
      return str;
    }

    const dateformatOptions : Intl.DateTimeFormatOptions = {
      month: 'short',
      day: 'numeric',
      year: 'numeric',
      hour: 'numeric',
      minute: 'numeric',
      hour12: false,
    };

    const formattedDate = new Date(item.created_at).toLocaleString(
      'en-US',
      dateformatOptions
    );

    const attribution = `In GitLab by @${item.author.username} on ${formattedDate}`;
    const lineRef =
      item && item.position
        ? GithubHelper.createLineRef(item.position, repoLink)
        : '';
    const summary = attribution + (lineRef ? `\n\n${lineRef}` : '');

    return `${summary}\n\n${str}`;
  }

  /**
   * When migrating in-line comments to GitHub then creates a link to the
   * appropriate line of the diff.
   */
  static createLineRef(position, repoLink) {
    if (
      !repoLink ||
      !repoLink.startsWith(gitHubLocation) ||
      !position ||
      !position.head_sha
    ) {
      return '';
    }
    const base_sha = position.base_sha;
    const head_sha = position.head_sha;
    var path = '';
    var line = '';
    var slug = '';
    if (
      (position.new_line && position.new_path) ||
      (position.old_line && position.old_path)
    ) {
      var side;
      if (!position.old_line || !position.old_path) {
        side = 'R';
        path = position.new_path;
        line = position.new_line;
      } else {
        side = 'L';
        path = position.old_path;
        line = position.old_line;
      }
      const crypto = require('crypto');
      const hash = crypto.createHash('md5').update(path).digest('hex');
      slug = `#diff-${hash}${side}${line}`;
    }
    // Mention the file and line number. If we can't get this for some reason then use the commit id instead.
    const ref = path && line ? `${path} line ${line}` : `${head_sha}`;
    return `Commented on [${ref}](${repoLink}/compare/${base_sha}..${head_sha}${slug})\n\n`;
  }
}<|MERGE_RESOLUTION|>--- conflicted
+++ resolved
@@ -13,7 +13,6 @@
 
 const gitHubLocation = 'https://github.com';
 
-<<<<<<< HEAD
 interface CommentImport {
   created_at?: string;
   body: string
@@ -30,12 +29,9 @@
   labels?: Array<string>;
 }
 
-export default class GithubHelper {
-=======
 export type SimpleLabel = Pick<LabelSchema, 'name' | 'color'>;
 
 export class GithubHelper {
->>>>>>> ed6afeb6
   githubApi: GitHubApi;
   githubUrl: string;
   githubOwner: string;
