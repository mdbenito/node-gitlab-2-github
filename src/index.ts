import GithubHelper from './githubHelper';
import GitlabHelper from './gitlabHelper';
import settings from '../settings';

import {Octokit as GitHubApi} from '@octokit/rest';
import {throttling} from '@octokit/plugin-throttling';
import { Gitlab } from '@gitbeaker/node'

import * as fs from 'fs';

import AWS from 'aws-sdk';
import { sleep } from './utils';

const issueCounters = {
  nrOfPlaceholderIssues: 0,
  nrOfReplacementIssues: 0,
  nrOfFailedIssues: 0,
};

if (settings.s3) {
  AWS.config.accessKeyId = settings.s3.accessKeyId;
  AWS.config.secretAccessKey = settings.s3.secretAccessKey;
}

//let settings = null;
try {
  //settings = require('../settings.js');
} catch (e) {
  if (e.code === 'MODULE_NOT_FOUND') {
    console.log('\n\nPlease copy the sample_settings.js to settings.js.');
  } else {
    console.log(e);
  }

  process.exit(1);
}

// Ensure that the GitLab token has been set in settings.js
if (
  !settings.gitlab.token ||
  settings.gitlab.token === '{{gitlab private token}}'
) {
  console.log(
    '\n\nYou have to enter your GitLab private token in the settings.js file.'
  );
  process.exit(1);
}

// Create a GitLab API object
const gitlabApi = new Gitlab({
  host: settings.gitlab.url ? settings.gitlab.url : 'http://gitlab.com',
  token: settings.gitlab.token,
});

const MyOctokit = GitHubApi.plugin(throttling);

// Create a GitHub API object
<<<<<<< HEAD
const githubApi = new GitHubApi({
  previews: settings.useIssueImportAPI ? ["golden-comet"] : [],
=======
const githubApi = new MyOctokit({
>>>>>>> 5740b8ca
  debug: false,
  baseUrl: settings.github.baseUrl
    ? settings.github.baseUrl
    : 'https://api.github.com',
  timeout: 5000,
  headers: {
    'user-agent': 'node-gitlab-2-github', // GitHub is happy with a unique user agent
    accept: 'application/vnd.github.v3+json',
  },
  auth: 'token ' + settings.github.token,
  throttle: {
    onRateLimit: async (retryAfter, options) => {
      console.log(
        `Request quota exhausted for request ${options.method} ${options.url}`
      );
      await sleep(60000);
      return true;
    },
    onAbuseLimit: async (retryAfter, options) => {
      console.log(
        `Abuse detected for request ${options.method} ${options.url}`
      );
      await sleep(60000);
      return true;
    },
  },
});

const gitlabHelper = new GitlabHelper(gitlabApi, settings.gitlab);
const githubHelper = new GithubHelper(githubApi,
                                      settings.github,
                                      gitlabHelper,
                                      settings.useIssuesForAllMergeRequests);

// If no project id is given in settings.js, just return
// all of the projects that this user is associated with.
if (!settings.gitlab.projectId) {
  gitlabHelper.listProjects();
} else {
  // user has chosen a project
  migrate();
}

// ----------------------------------------------------------------------------

/*
 * TODO description
 */
function createPlaceholderIssue(expectedIdx: number) {
  return {
    iid: expectedIdx,
    title: `[PLACEHOLDER ISSUE] - for issue #${expectedIdx}`,
    description:
      'This is to ensure the issue numbers in GitLab and GitHub are the same',
    state: 'closed',
    isPlaceholder: true,
  };
}

// ----------------------------------------------------------------------------

/*
 * TODO description
 */
function createReplacementIssue(id, title, state) {
  const originalGitlabIssueLink = 'TODO'; // TODO
  const description = `The original issue\n\n\tId: ${id}\n\tTitle: ${title}\n\ncould not be created.\nThis is a dummy issue, replacing the original one. It contains everything but the original issue description. In case the gitlab repository is still existing, visit the following link to show the original issue:\n\n${originalGitlabIssueLink}`;

  return {
    iid: id,
    title: `${title} [REPLACEMENT ISSUE]`,
    description,
    state,
  };
}

// ----------------------------------------------------------------------------

/**
 * Performs all of the migration tasks to move a GitLab repo to GitHub
 */
async function migrate() {
  //
  // Sequentially transfer repo things
  //

  try {

    await githubHelper.registerRepoId();
    await gitlabHelper.registerProjectPath(settings.gitlab.projectId);

    // transfer GitLab milestones to GitHub
    if (settings.transfer.milestones) {
      await transferMilestones();
    }

    // transfer GitLab labels to GitHub
    if (settings.transfer.labels) {
      await transferLabels(true, settings.conversion.useLowerCaseLabels);
    }

    // Transfer issues with their comments; do this before transferring the merge requests
    if (settings.transfer.issues) {
      await transferIssues();
    }
    if (settings.transfer.mergeRequests) {
      if (settings.mergeRequests.log) {
        // log merge requests
        await logMergeRequests(settings.mergeRequests.logFile);
      } else {
        await transferMergeRequests();
      }
    }
  } catch (err) {
    console.error('Error during transfer:');
    console.error(err);
  }

  console.log('\n\nTransfer complete!\n\n');
}

// ----------------------------------------------------------------------------

/**
 * Transfer any milestones that exist in GitLab that do not exist in GitHub.
 */
async function transferMilestones() {
  inform('Transferring Milestones');

  // Get a list of all milestones associated with this project
  let milestones = await gitlabApi.ProjectMilestones.all(
    settings.gitlab.projectId
  );

  // sort milestones in ascending order of when they were created (by id)
  milestones = milestones.sort((a, b) => a.id - b.id);

  // get a list of the current milestones in the new GitHub repo (likely to be empty)
  const githubMilestones = await githubHelper.getAllGithubMilestones();

  // if a GitLab milestone does not exist in GitHub repo, create it.
  for (let milestone of milestones) {
    if (!githubMilestones.find(m => m.title === milestone.title)) {
      console.log('Creating: ' + milestone.title);
      try {
        // process asynchronous code in sequence
        await githubHelper.createMilestone(milestone);
      } catch (err) {
        console.error('Could not create milestone', milestone.title);
        console.error(err);
      }
    } else {
      console.log('Already exists: ' + milestone.title);
    }
  }
}

// ----------------------------------------------------------------------------

/**
 * Transfer any labels that exist in GitLab that do not exist in GitHub.
 */
async function transferLabels(attachmentLabel = true, useLowerCase = true) {
  inform('Transferring Labels');

  // Get a list of all labels associated with this project
  let labels = await gitlabApi.Labels.all(settings.gitlab.projectId);

  // get a list of the current label names in the new GitHub repo (likely to be just the defaults)
  let githubLabels = await githubHelper.getAllGithubLabelNames();

  // create a hasAttachment label for manual attachment migration
  if (attachmentLabel) {
    const hasAttachmentLabel = { name: 'has attachment', color: '#fbca04' };
    labels.push(hasAttachmentLabel);
  }

  // create gitlabMergeRequest label for non-migratable merge requests
  const gitlabMergeRequestLabel = {
    name: 'gitlab merge request',
    color: '#b36b00',
  };
  labels.push(gitlabMergeRequestLabel);

  // if a GitLab label does not exist in GitHub repo, create it.
  for (let label of labels) {
    // GitHub prefers lowercase label names
    if (useLowerCase) {
      label.name = label.name.toLowerCase();
    }

    if (!githubLabels.find(l => l === label.name)) {
      console.log('Creating: ' + label.name);
      try {
        // process asynchronous code in sequence
        await githubHelper.createLabel(label).catch(x => {});
      } catch (err) {
        console.error('Could not create label', label.name);
        console.error(err);
      }
    } else {
      console.log('Already exists: ' + label.name);
    }
  }
}

// ----------------------------------------------------------------------------

/**
 * Transfer any issues and their comments that exist in GitLab that do not exist in GitHub.
 */
async function transferIssues() {
  inform('Transferring Issues');

  // Because each
  let milestoneData = await githubHelper.getAllGithubMilestones();

  // get a list of all GitLab issues associated with this project
  // TODO return all issues via pagination
  let issues = await gitlabApi.Issues.all({
    projectId: settings.gitlab.projectId,
    labels: settings.filterByLabel,
  }) as any[];

  // sort issues in ascending order of their issue number (by iid)
  issues = issues.sort((a, b) => a.iid - b.iid);

  // get a list of the current issues in the new GitHub repo (likely to be empty)
  let githubIssues = await githubHelper.getAllGithubIssues();

  console.log(`Transferring ${issues.length} issues.`);

  if (settings.usePlaceholderIssuesForMissingIssues) {
    for (let i = 0; i < issues.length; i++) {
      // GitLab issue internal Id (iid)
      let expectedIdx = i + 1;

      // is there a gap in the GitLab issues?
      // Create placeholder issues so that new GitHub issues will have the same
      // issue number as in GitLab. If a placeholder is used it is because there
      // was a gap in GitLab issues -- likely caused by a deleted GitLab issue.
      if (issues[i].iid !== expectedIdx) {
        issues.splice(i, 0, createPlaceholderIssue(expectedIdx));
        issueCounters.nrOfPlaceholderIssues++;
        console.log(
          `Added placeholder issue for GitLab issue #${expectedIdx}.`
        );
      }
    }
  }

  //
  // Create GitHub issues for each GitLab issue
  //

  // if a GitLab issue does not exist in GitHub repo, create it -- along with comments.
  for (let issue of issues) {
    // try to find a GitHub issue that already exists for this GitLab issue
    let githubIssue = githubIssues.find(
      i => i.title.trim() === issue.title.trim()
    );
    if (!githubIssue) {
      console.log(`\nMigrating issue #${issue.iid} ('${issue.title}')...`);
      try {
        // process asynchronous code in sequence -- treats the code sort of like blocking
        await githubHelper.createIssueAndComments(milestoneData, issue);
        console.log(`\t...DONE migrating issue #${issue.iid}.`);
      } catch (err) {
        console.log(`\t...ERROR while migrating issue #${issue.iid}.`);

        console.error('DEBUG:\n', err); // TODO delete this after issue-migration-fails have been fixed

        if (settings.useReplacementIssuesForCreationFails) {
          console.log('\t-> creating a replacement issue...');
          const replacementIssue = createReplacementIssue(
            issue.iid,
            issue.title,
            issue.state
          );

          try {
            await githubHelper.createIssueAndComments(
              milestoneData,
              replacementIssue
            );

            issueCounters.nrOfReplacementIssues++;
            console.error('\t...DONE.');
          } catch (err) {
            issueCounters.nrOfFailedIssues++;
            console.error(
              '\t...ERROR: Could not create replacement issue either!'
            );
          }
        }
      }
    } else {
      console.log(`Updating issue #${issue.iid} - ${issue.title}...`);
      try {
        await githubHelper.updateIssueState(githubIssue, issue);
        console.log(`...Done updating issue #${issue.iid}.`);
      } catch (err) {
        console.log(`...ERROR while updating issue #${issue.iid}.`);
      }
    }
  }

  // print statistics about issue migration:
  console.log(`DONE creating issues.`);
  console.log(`\n\tStatistics:`);
  console.log(`\tTotal nr. of issues: ${issues.length}`);
  console.log(
    `\tNr. of used placeholder issues: ${issueCounters.nrOfPlaceholderIssues}`
  );
  console.log(
    `\tNr. of used replacement issues: ${issueCounters.nrOfReplacementIssues}`
  );
  console.log(
    `\tNr. of issue migration fails: ${issueCounters.nrOfFailedIssues}`
  );
}
// ----------------------------------------------------------------------------

/**
 * Transfer any merge requests that exist in GitLab that do not exist in GitHub
 * TODO - Update all text references to use the new issue numbers;
 *        GitHub treats pull requests as issues, therefore their numbers are changed
 * @returns {Promise<void>}
 */
async function transferMergeRequests() {
  inform('Transferring Merge Requests');

  let milestoneData = await githubHelper.getAllGithubMilestones();

  // Get a list of all pull requests (merge request equivalent) associated with
  // this project
  let mergeRequests = await gitlabApi.MergeRequests.all({
    projectId: settings.gitlab.projectId,
    labels: settings.filterByLabel,
  }) as any;

  // Sort merge requests in ascending order of their number (by iid)
  mergeRequests = mergeRequests.sort((a, b) => a.iid - b.iid);

  // Get a list of the current pull requests in the new GitHub repo (likely to
  // be empty)
  let githubPullRequests = await githubHelper.getAllGithubPullRequests();

  // get a list of the current issues in the new GitHub repo (likely to be empty)
  // Issues are sometimes created from Gitlab merge requests. Avoid creating duplicates.
  let githubIssues = await githubHelper.getAllGithubIssues();

  console.log(
    'Transferring ' + mergeRequests.length.toString() + ' merge requests'
  );

  //
  // Create GitHub pull request for each GitLab merge request
  //

  // if a GitLab merge request does not exist in GitHub repo, create it -- along
  // with comments
  for (let request of mergeRequests) {
    // Try to find a GitHub pull request that already exists for this GitLab
    // merge request
    let githubRequest = githubPullRequests.find(
      i => i.title.trim() === request.title.trim()
    );
    let githubIssue = githubIssues.find(
      // allow for issues titled "Original Issue Name [merged]"
      i => i.title.trim().includes(request.title.trim())
    );
    if (!githubRequest && !githubIssue) {
      console.log(
        'Creating pull request: !' + request.iid + ' - ' + request.title
      );
      try {
        // process asynchronous code in sequence
        await githubHelper.createPullRequestAndComments(milestoneData, request);
      } catch (err) {
        console.error(
          'Could not create pull request: !' +
            request.iid +
            ' - ' +
            request.title
        );
        console.error(err);
      }
    } else {
      if (githubRequest) {
        console.log(
          'Gitlab merge request already exists (as github pull request): ' +
            request.iid +
            ' - ' +
            request.title
        );
        githubHelper.updatePullRequestState(githubRequest, request);
      } else {
        console.log(
          'Gitlab merge request already exists (as github issue): ' +
            request.iid +
            ' - ' +
            request.title
        );
      }
    }
  }
}

//-----------------------------------------------------------------------------

/**
 * logs merge requests that exist in GitLab to a file.
 */
async function logMergeRequests(logFile) {
  inform('Logging Merge Requests');

  // get a list of all GitLab merge requests associated with this project
  // TODO return all MRs via pagination
  let mergeRequests = await gitlabApi.MergeRequests.all({
    projectId: settings.gitlab.projectId,
    labels: settings.filterByLabel,
  }) as any;

  // sort MRs in ascending order of when they were created (by id)
  mergeRequests = mergeRequests.sort((a, b) => a.id - b.id);

  console.log('Logging ' + mergeRequests.length.toString() + ' merge requests');

  for (let mergeRequest of mergeRequests) {
    let mergeRequestDiscussions = await gitlabApi.MergeRequestDiscussions.all(
      settings.gitlab.projectId,
      mergeRequest.iid
    );
    let mergeRequestNotes = await gitlabApi.MergeRequestNotes.all(
      settings.gitlab.projectId,
      mergeRequest.iid,
      {}
    );

    mergeRequest.discussions = mergeRequestDiscussions
      ? mergeRequestDiscussions
      : [];
    mergeRequest.notes = mergeRequestNotes ? mergeRequestNotes : [];
  }

  //
  // Log the merge requests to a file
  //
  const output = {
    mergeRequests: mergeRequests,
  };

  fs.writeFileSync(logFile, JSON.stringify(output, null, 2));
}

// ----------------------------------------------------------------------------

/**
 * Print out a section heading to let the user know what is happening
 */
function inform(msg) {
  console.log('==================================');
  console.log(msg);
  console.log('==================================');
}<|MERGE_RESOLUTION|>--- conflicted
+++ resolved
@@ -55,12 +55,8 @@
 const MyOctokit = GitHubApi.plugin(throttling);
 
 // Create a GitHub API object
-<<<<<<< HEAD
-const githubApi = new GitHubApi({
+const githubApi = new MyOctokit({
   previews: settings.useIssueImportAPI ? ["golden-comet"] : [],
-=======
-const githubApi = new MyOctokit({
->>>>>>> 5740b8ca
   debug: false,
   baseUrl: settings.github.baseUrl
     ? settings.github.baseUrl
