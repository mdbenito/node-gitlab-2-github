--- conflicted
+++ resolved
@@ -38,11 +38,8 @@
     releases: true,
   },
   debug: false,
-<<<<<<< HEAD
+  useIssueImportAPI: true,
   usePlaceholderMilestonesForMissingMilestones: true,
-=======
-  useIssueImportAPI: true,
->>>>>>> 840100f2
   usePlaceholderIssuesForMissingIssues: true,
   useReplacementIssuesForCreationFails: true,
   useIssuesForAllMergeRequests: false,
